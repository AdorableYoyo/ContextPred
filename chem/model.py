--- conflicted
+++ resolved
@@ -50,25 +50,6 @@
         torch.nn.init.xavier_uniform_(self.edge_embedding2.weight.data)
         self.aggr = aggr
 
-<<<<<<< HEAD
-    def forward(self, x, edge_index):
-        # add self loops in the edge space
-        edge_index = add_self_loops(edge_index, num_nodes=x.size(0))
-        # add features corresponding to self-loop edges.
-        self_loop_attr = torch.zeros(x.size(0), 2)
-        self_loop_attr[:, 0] = 4  # bond type for self-loop edge
-        # self_loop_attr = self_loop_attr.to(edge_attr).to(edge_attr.dtype)
-        # edge_attr = torch.cat((edge_attr, self_loop_attr), dim = 0)
-
-        # edge_embeddings = self.edge_embedding1(edge_attr) + \
-        # self.edge_embedding2(edge_attr)
-
-        return self.propagate(self.aggr, edge_index, x=x)
-        # return self.propagate(edge_index[0], x=x, edge_attr=edge_embeddings)
-
-    def message(self, x_j):
-        return x_j
-=======
     def forward(self, x, edge_index, edge_attr):
         #add self loops in the edge space
         edge_index = add_self_loops(edge_index, num_nodes = x.size(0))
@@ -85,7 +66,6 @@
 
     def message(self, x_j, edge_attr):
         return x_j + edge_attr
->>>>>>> ce739951
 
     def update(self, aggr_out):
         return self.mlp(aggr_out)
@@ -236,11 +216,7 @@
         )
 
         x = self.weight_linear(x).view(-1, self.heads, self.emb_dim)
-<<<<<<< HEAD
-        return self.propagate(edge_index[0], x=x, edge_attr=edge_embeddings)
-=======
         return self.propagate(self.aggr, edge_index, x=x, edge_attr=edge_embeddings)
->>>>>>> ce739951
 
     def message(self, edge_index, x_i, x_j, edge_attr):
         edge_attr = edge_attr.view(-1, self.heads, self.emb_dim)
@@ -367,7 +343,6 @@
         else:
             raise ValueError("unmatched number of arguments.")
 
-<<<<<<< HEAD
         x = x.to(torch.long)
         # to get rid of negative values of formal charge
         for i in x[:, 2]:
@@ -505,10 +480,6 @@
        
         #x = x.to(torch.long)
         x = self.node_in_mlp(x)
-=======
-        x = self.x_embedding1(x[:,0]) + self.x_embedding2(x[:,1]) + self.x_embedding3(x[:,2]) + self.x_embedding4(x[:,3]) + self.x_embedding5(x[:,4]) + self.x_embedding6(x[:,5])
-
->>>>>>> ce739951
         h_list = [x]
         for layer in range(self.num_layer):
             h = self.gnns[layer](h_list[layer], edge_index, edge_attr)
@@ -641,7 +612,6 @@
         return self.graph_pred_linear(self.pool(node_representation, batch))
 
 
-<<<<<<< HEAD
 class GNN_fingerprint(torch.nn.Module):
     """
     Extension of GIN to incorporate fingerprint recoginition.
@@ -750,7 +720,5 @@
         return x
 
 
-=======
->>>>>>> ce739951
 if __name__ == "__main__":
     pass