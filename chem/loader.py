import os
import pickle
from itertools import repeat, chain

import torch
from torch.utils import data
import pandas as pd
import numpy as np
import networkx as nx
from rdkit import Chem
from rdkit.Chem import Descriptors
from rdkit.Chem import AllChem
from rdkit.Chem.rdMolDescriptors import GetMorganFingerprintAsBitVect
from torch_geometric.data import Data
from torch_geometric.data import InMemoryDataset
from tqdm import tqdm


# allowable node and edge features
allowable_features = {
    "possible_atomic_num_list": list(range(1, 119)),
    "possible_formal_charge_list": [-5, -4, -3, -2, -1, 0, 1, 2, 3, 4, 5],
    "possible_chirality_list": [
        Chem.rdchem.ChiralType.CHI_UNSPECIFIED,
        Chem.rdchem.ChiralType.CHI_TETRAHEDRAL_CW,
        Chem.rdchem.ChiralType.CHI_TETRAHEDRAL_CCW,
        Chem.rdchem.ChiralType.CHI_OTHER,
    ],
    "possible_hybridization_list": [
        Chem.rdchem.HybridizationType.S,
        Chem.rdchem.HybridizationType.SP,
        Chem.rdchem.HybridizationType.SP2,
        Chem.rdchem.HybridizationType.SP3,
        Chem.rdchem.HybridizationType.SP3D,
        Chem.rdchem.HybridizationType.SP3D2,
        Chem.rdchem.HybridizationType.UNSPECIFIED,
    ],
    "possible_numH_list": [0, 1, 2, 3, 4, 5, 6, 7, 8],
    "possible_implicit_valence_list": [0, 1, 2, 3, 4, 5, 6],
    "possible_degree_list": [0, 1, 2, 3, 4, 5, 6, 7, 8, 9, 10],
    "possible_bonds": [
        Chem.rdchem.BondType.SINGLE,
        Chem.rdchem.BondType.DOUBLE,
        Chem.rdchem.BondType.TRIPLE,
        Chem.rdchem.BondType.AROMATIC,
    ],
    "possible_aromatic_list": [True, False],
    "possible_bond_dirs": [  # only for double bond stereo information
        Chem.rdchem.BondDir.NONE,
        Chem.rdchem.BondDir.ENDUPRIGHT,
        Chem.rdchem.BondDir.ENDDOWNRIGHT,
    ],
}


def mol_to_graph_data_obj_simple(mol):
    """
    Converts rdkit mol object to graph Data object required by the pytorch
    geometric package. NB: Uses simplified atom and bond features, and represent
    as indices
    :param mol: rdkit mol object
    :return: graph data object with the attributes: x, edge_index, edge_attr
    """
    # atoms
    # num_atom_features = 6  # atom type,  chirality tag
    atom_features_list = []
    for atom in mol.GetAtoms():
        atom_feature = (
            [allowable_features["possible_atomic_num_list"].index(atom.GetAtomicNum())]
            + [allowable_features["possible_degree_list"].index(atom.GetDegree())]
            + [
                allowable_features["possible_formal_charge_list"].index(
                    atom.GetFormalCharge()
                )
            ]
            + [
                allowable_features["possible_hybridization_list"].index(
                    atom.GetHybridization()
                )
            ]
            + [allowable_features["possible_aromatic_list"].index(atom.GetIsAromatic())]
            + [allowable_features["possible_chirality_list"].index(atom.GetChiralTag())]
        )
        atom_features_list.append(atom_feature)
    x = torch.tensor(np.array(atom_features_list), dtype=torch.long)

    # bonds
    num_bond_features = 2  # bond type, bond direction
    if len(mol.GetBonds()) > 0:  # mol has bonds
        edges_list = []
        edge_features_list = []
        for bond in mol.GetBonds():
            i = bond.GetBeginAtomIdx()
            j = bond.GetEndAtomIdx()
            edge_feature = [
                allowable_features["possible_bonds"].index(bond.GetBondType())
            ] + [allowable_features["possible_bond_dirs"].index(bond.GetBondDir())]
            edges_list.append((i, j))
            edge_features_list.append(edge_feature)
            edges_list.append((j, i))
            edge_features_list.append(edge_feature)

        # data.edge_index: Graph connectivity in COO format with shape [2, num_edges]
        edge_index = torch.tensor(np.array(edges_list).T, dtype=torch.long)

        # data.edge_attr: Edge feature matrix with shape [num_edges, num_edge_features]
        edge_attr = torch.tensor(np.array(edge_features_list), dtype=torch.long)
    else:  # mol has no bonds
        edge_index = torch.empty((2, 0), dtype=torch.long)
        edge_attr = torch.empty((0, num_bond_features), dtype=torch.long)

    data = Data(x=x, edge_index=edge_index, edge_attr=edge_attr)

    return data


def graph_data_obj_to_mol_simple(data_x, data_edge_index, data_edge_attr):
    """
    Convert pytorch geometric data obj to rdkit mol object. NB: Uses simplified
    atom and bond features, and represent as indices.
    :param: data_x:
    :param: data_edge_index:
    :param: data_edge_attr
    :return:
    """
    mol = Chem.RWMol()

    # atoms
    atom_features = data_x.cpu().numpy()
    num_atoms = atom_features.shape[0]
    for i in range(num_atoms):
        atomic_num_idx, chirality_tag_idx = atom_features[i]
        atomic_num = allowable_features["possible_atomic_num_list"][atomic_num_idx]
        chirality_tag = allowable_features["possible_chirality_list"][chirality_tag_idx]
        atom = Chem.Atom(atomic_num)
        atom.SetChiralTag(chirality_tag)
        mol.AddAtom(atom)

    # bonds
    edge_index = data_edge_index.cpu().numpy()
    edge_attr = data_edge_attr.cpu().numpy()
    num_bonds = edge_index.shape[1]
    for j in range(0, num_bonds, 2):
        begin_idx = int(edge_index[0, j])
        end_idx = int(edge_index[1, j])
        bond_type_idx, bond_dir_idx = edge_attr[j]
        bond_type = allowable_features["possible_bonds"][bond_type_idx]
        bond_dir = allowable_features["possible_bond_dirs"][bond_dir_idx]
        mol.AddBond(begin_idx, end_idx, bond_type)
        # set bond direction
        new_bond = mol.GetBondBetweenAtoms(begin_idx, end_idx)
        new_bond.SetBondDir(bond_dir)

    # Chem.SanitizeMol(mol) # fails for COC1=CC2=C(NC(=N2)[S@@](=O)CC2=NC=C(
    # C)C(OC)=C2C)C=C1, when aromatic bond is possible
    # when we do not have aromatic bonds
    # Chem.SanitizeMol(mol, sanitizeOps=Chem.SanitizeFlags.SANITIZE_KEKULIZE)

    return mol


def graph_data_obj_to_nx_simple(data):
    """
    Converts graph Data object required by the pytorch geometric package to
    network x data object. NB: Uses simplified atom and bond features,
    and represent as indices. NB: possible issues with recapitulating relative
    stereochemistry since the edges in the nx object are unordered.
    :param data: pytorch geometric Data object
    :return: network x object
    """
    G = nx.Graph()

    # atoms
    atom_features = data.x.cpu().numpy()
    num_atoms = atom_features.shape[0]
    for i in range(num_atoms):
        atom_type, degree, formal_charge, hybrid, aromatic, chirality = atom_features[i]
        G.add_node(
            i,
            atom_type=atom_type,
            degree=degree,
            formal_charge=formal_charge,
            hybrid=hybrid,
            aromatic=aromatic,
            chirality=chirality,
        )

    # bonds
    edge_index = data.edge_index.cpu().numpy()
    edge_attr = data.edge_attr.cpu().numpy()
    num_bonds = edge_index.shape[1]
    for j in range(0, num_bonds, 2):
        begin_idx = int(edge_index[0, j])
        end_idx = int(edge_index[1, j])
        bond_type_idx, bond_dir_idx = edge_attr[j]
        if not G.has_edge(begin_idx, end_idx):
            G.add_edge(
                begin_idx,
                end_idx,
                bond_type_idx=bond_type_idx,
                bond_dir_idx=bond_dir_idx,
            )

    return G


def nx_to_graph_data_obj_simple(G):
    """
    Converts nx graph to pytorch geometric Data object. Assume node indices
    are numbered from 0 to num_nodes - 1. NB: Uses simplified atom and bond
    features, and represent as indices. NB: possible issues with
    recapitulating relative stereochemistry since the edges in the nx
    object are unordered.
    :param G: nx graph obj
    :return: pytorch geometric Data object
    """
    # atoms
    # num_atom_features = 2  # atom type,  chirality tag
    atom_features_list = []
    for _, node in G.nodes(data=True):
        atom_feature = [
            node["atom_type"],
            node["degree"],
            node["formal_charge"],
            node["hybrid"],
            node["aromatic"],
            node["chirality"],
        ]
        atom_features_list.append(atom_feature)
    x = torch.tensor(np.array(atom_features_list), dtype=torch.long)

    # bonds
    num_bond_features = 2  # bond type, bond direction
    if len(G.edges()) > 0:  # mol has bonds
        edges_list = []
        edge_features_list = []
        for i, j, edge in G.edges(data=True):
            edge_feature = [edge["bond_type_idx"], edge["bond_dir_idx"]]
            edges_list.append((i, j))
            edge_features_list.append(edge_feature)
            edges_list.append((j, i))
            edge_features_list.append(edge_feature)

        # data.edge_index: Graph connectivity in COO format with shape [2, num_edges]
        edge_index = torch.tensor(np.array(edges_list).T, dtype=torch.long)

        # data.edge_attr: Edge feature matrix with shape [num_edges, num_edge_features]
        edge_attr = torch.tensor(np.array(edge_features_list), dtype=torch.long)
    else:  # mol has no bonds
        edge_index = torch.empty((2, 0), dtype=torch.long)
        edge_attr = torch.empty((0, num_bond_features), dtype=torch.long)

    data = Data(x=x, edge_index=edge_index, edge_attr=edge_attr)

    return data


def get_gasteiger_partial_charges(mol, n_iter=12):
    """
    Calculates list of gasteiger partial charges for each atom in mol object.
    :param mol: rdkit mol object
    :param n_iter: number of iterations. Default 12
    :return: list of computed partial charges for each atom.
    """
    Chem.rdPartialCharges.ComputeGasteigerCharges(
        mol, nIter=n_iter, throwOnParamFailure=True
    )
    partial_charges = [float(a.GetProp("_GasteigerCharge")) for a in mol.GetAtoms()]
    return partial_charges


def create_standardized_mol_id(smiles):
    """

    :param smiles:
    :return: inchi
    """
    if check_smiles_validity(smiles):
        # remove stereochemistry
        smiles = AllChem.MolToSmiles(
            AllChem.MolFromSmiles(smiles), isomericSmiles=False
        )
        mol = AllChem.MolFromSmiles(smiles)
        if mol is not None:  # to catch weird issue with a specific mol
            if "." in smiles:  # if multiple species, pick largest molecule
                mol_species_list = split_rdkit_mol_obj(mol)
                largest_mol = get_largest_mol(mol_species_list)
                inchi = AllChem.MolToInchi(largest_mol)
            else:
                inchi = AllChem.MolToInchi(mol)
            return inchi
        else:
            return
    else:
        return


class MoleculeDataset(InMemoryDataset):
    def __init__(
        self,
        root,
        # data = None,
        # slices = None,
        transform=None,
        pre_transform=None,
        pre_filter=None,
        dataset="zinc250k",
        empty=False,
    ):
        """
        Adapted from qm9.py. Disabled the download functionality
        :param root: directory of the dataset, containing a raw and processed
        dir. The raw dir should contain the file containing the smiles, and the
        processed dir can either empty or a previously processed file
        :param dataset: name of the dataset. Currently only implemented for
        zinc250k, chembl_with_labels, tox21, hiv, bace, bbbp, clintox, esol,
        freesolv, lipophilicity, muv, pcba, sider, toxcast
        :param empty: if True, then will not load any data obj. For
        initializing empty dataset
        """
        self.dataset = dataset
        self.root = root

        super(MoleculeDataset, self).__init__(
            root, transform, pre_transform, pre_filter
        )
        self.transform, self.pre_transform, self.pre_filter = (
            transform,
            pre_transform,
            pre_filter,
        )

        if not empty:
            self.data, self.slices = torch.load(self.processed_paths[0])

    def get(self, idx):
        data = Data()
        for key in self.data.keys:
            item, slices = self.data[key], self.slices[key]
            s = list(repeat(slice(None), item.dim()))
            s[data.cat_dim(key, item)] = slice(slices[idx], slices[idx + 1])
            data[key] = item[s]
        return data

    @property
    def raw_file_names(self):
        file_name_list = os.listdir(self.raw_dir)
        # assert len(file_name_list) == 1     # currently assume we have a
        # # single raw file
        return file_name_list

    @property
    def processed_file_names(self):
<<<<<<< HEAD
        #return "data.pt"
=======
>>>>>>> ce739951
        return "geometric_data_processed.pt"

    def download(self):
        raise NotImplementedError(
            "Must indicate valid location of raw data. " "No download allowed"
        )

    def process(self):
        data_smiles_list = []
        data_list = []

        if self.dataset == "zinc_standard_agent":
            input_path = self.raw_paths[0]
            input_df = pd.read_csv(input_path, sep=",", compression="gzip", dtype="str")
            smiles_list = list(input_df["smiles"])
            zinc_id_list = list(input_df["zinc_id"])
            for i in tqdm(range(len(smiles_list))):
                #                 print(i, end="\r")
                s = smiles_list[i]
                # each example contains a single species
                try:
                    rdkit_mol = AllChem.MolFromSmiles(s)
                    if rdkit_mol is not None:  # ignore invalid mol objects
                        # # convert aromatic bonds to double bonds
                        # Chem.SanitizeMol(rdkit_mol,
                        #                  sanitizeOps=Chem.SanitizeFlags.SANITIZE_KEKULIZE)
                        data = mol_to_graph_data_obj_simple(rdkit_mol)
                        # manually add mol id
                        id = int(zinc_id_list[i].split("ZINC")[1].lstrip("0"))
                        data.id = torch.tensor(
                            [id]
                        )  # id here is zinc id value, stripped of
                        # leading zeros
                        data_list.append(data)
                        data_smiles_list.append(smiles_list[i])
                except AttributeError:
                    continue

        elif self.dataset == "chembl_filtered":
            # get downstream test molecules.
            from splitters import scaffold_split

            # dataset dirs
            downstream_dir = [
                "dataset/bace",
                "dataset/bbbp",
                "dataset/clintox",
                "dataset/esol",
                "dataset/freesolv",
                "dataset/hiv",
                "dataset/lipophilicity",
                "dataset/muv",
                # 'dataset/pcba/processed/smiles.csv',
                "dataset/sider",
                "dataset/tox21",
                "dataset/toxcast",
            ]

            downstream_inchi_set = set()
            for d_path in downstream_dir:
                print(d_path)
                dataset_name = d_path.split("/")[1]
                downstream_dataset = MoleculeDataset(d_path, dataset=dataset_name)
                downstream_smiles = pd.read_csv(
                    os.path.join(d_path, "processed", "smiles.csv"), header=None
                )[0].tolist()

                assert len(downstream_dataset) == len(downstream_smiles)

                _, _, _, (train_smiles, valid_smiles, test_smiles) = scaffold_split(
                    downstream_dataset,
                    downstream_smiles,
                    task_idx=None,
                    null_value=0,
                    frac_train=0.8,
                    frac_valid=0.1,
                    frac_test=0.1,
                    return_smiles=True,
                )

                # remove both test and validation molecules
                remove_smiles = test_smiles + valid_smiles

                downstream_inchis = []
                for smiles in remove_smiles:
                    species_list = smiles.split(".")
                    for s in species_list:  # record inchi for all species, not just
                        # largest (by default in create_standardized_mol_id if input has
                        # multiple species)
                        inchi = create_standardized_mol_id(s)
                        downstream_inchis.append(inchi)
                downstream_inchi_set.update(downstream_inchis)

            (
                smiles_list,
                rdkit_mol_objs,
                folds,
                labels,
            ) = _load_chembl_with_labels_dataset(os.path.join(self.root, "raw"))

            print("processing")
            for i in range(len(rdkit_mol_objs)):
                print(i, end="\r")
                rdkit_mol = rdkit_mol_objs[i]
                if rdkit_mol is not None:
                    # # convert aromatic bonds to double bonds
                    # Chem.SanitizeMol(rdkit_mol,
                    #                  sanitizeOps=Chem.SanitizeFlags.SANITIZE_KEKULIZE)
                    mw = Descriptors.MolWt(rdkit_mol)
                    if 50 <= mw <= 900:
                        inchi = create_standardized_mol_id(smiles_list[i])
                        if inchi is not None and inchi not in downstream_inchi_set:
                            data = mol_to_graph_data_obj_simple(rdkit_mol)
                            # manually add mol id
                            data.id = torch.tensor(
                                [i]
                            )  # id here is the index of the mol in
                            # the dataset
                            data.y = torch.tensor(labels[i, :])
                            # fold information
                            if i in folds[0]:
                                data.fold = torch.tensor([0])
                            elif i in folds[1]:
                                data.fold = torch.tensor([1])
                            else:
                                data.fold = torch.tensor([2])
                            data_list.append(data)
                            data_smiles_list.append(smiles_list[i])

        elif self.dataset == "tox21":
            smiles_list, rdkit_mol_objs, labels = _load_tox21_dataset(self.raw_paths[0])
            for i in range(len(smiles_list)):
                print(i, end="\r")
                rdkit_mol = rdkit_mol_objs[i]
                # convert aromatic bonds to double bonds
                # Chem.SanitizeMol(rdkit_mol,
                # sanitizeOps=Chem.SanitizeFlags.SANITIZE_KEKULIZE)
                data = mol_to_graph_data_obj_simple(rdkit_mol)
                # manually add mol id
                data.id = torch.tensor([i])  # id here is the index of the mol in
                # the dataset
                data.y = torch.tensor(labels[i, :])
                data_list.append(data)
                data_smiles_list.append(smiles_list[i])

        elif self.dataset == "hiv":
            smiles_list, rdkit_mol_objs, labels = _load_hiv_dataset(self.raw_paths[0])
            for i in range(len(smiles_list)):
                print(i, end="\r")
                rdkit_mol = rdkit_mol_objs[i]
                # # convert aromatic bonds to double bonds
                # Chem.SanitizeMol(rdkit_mol,
                #                  sanitizeOps=Chem.SanitizeFlags.SANITIZE_KEKULIZE)
                data = mol_to_graph_data_obj_simple(rdkit_mol)
                # manually add mol id
                data.id = torch.tensor([i])  # id here is the index of the mol in
                # the dataset
                data.y = torch.tensor([labels[i]])
                data_list.append(data)
                data_smiles_list.append(smiles_list[i])

        elif self.dataset == "bace":
            smiles_list, rdkit_mol_objs, folds, labels = _load_bace_dataset(
                self.raw_paths[0]
            )
            for i in range(len(smiles_list)):
                print(i, end="\r")
                rdkit_mol = rdkit_mol_objs[i]
                # # convert aromatic bonds to double bonds
                # Chem.SanitizeMol(rdkit_mol,
                #                  sanitizeOps=Chem.SanitizeFlags.SANITIZE_KEKULIZE)
                data = mol_to_graph_data_obj_simple(rdkit_mol)
                # manually add mol id
                data.id = torch.tensor([i])  # id here is the index of the mol in
                # the dataset
                data.y = torch.tensor([labels[i]])
                data.fold = torch.tensor([folds[i]])
                data_list.append(data)
                data_smiles_list.append(smiles_list[i])

        elif self.dataset == "bbbp":
            smiles_list, rdkit_mol_objs, labels = _load_bbbp_dataset(self.raw_paths[0])
            for i in range(len(smiles_list)):
                print(i, end="\r")
                rdkit_mol = rdkit_mol_objs[i]
                if rdkit_mol is not None:
                    # # convert aromatic bonds to double bonds
                    # Chem.SanitizeMol(rdkit_mol,
                    #                  sanitizeOps=Chem.SanitizeFlags.SANITIZE_KEKULIZE)
                    data = mol_to_graph_data_obj_simple(rdkit_mol)
                    # manually add mol id
                    data.id = torch.tensor([i])  # id here is the index of the mol in
                    # the dataset
                    data.y = torch.tensor([labels[i]])
                    data_list.append(data)
                    data_smiles_list.append(smiles_list[i])

        elif self.dataset == "clintox":
            smiles_list, rdkit_mol_objs, labels = _load_clintox_dataset(
                self.raw_paths[0]
            )
            for i in range(len(smiles_list)):
                print(i, end="\r")
                rdkit_mol = rdkit_mol_objs[i]
                if rdkit_mol is not None:
                    # # convert aromatic bonds to double bonds
                    # Chem.SanitizeMol(rdkit_mol,
                    #                  sanitizeOps=Chem.SanitizeFlags.SANITIZE_KEKULIZE)
                    data = mol_to_graph_data_obj_simple(rdkit_mol)
                    # manually add mol id
                    data.id = torch.tensor([i])  # id here is the index of the mol in
                    # the dataset
                    data.y = torch.tensor(labels[i, :])
                    data_list.append(data)
                    data_smiles_list.append(smiles_list[i])

        elif self.dataset == "esol":
            smiles_list, rdkit_mol_objs, labels = _load_esol_dataset(self.raw_paths[0])
            for i in range(len(smiles_list)):
                print(i, end="\r")
                rdkit_mol = rdkit_mol_objs[i]
                # # convert aromatic bonds to double bonds
                # Chem.SanitizeMol(rdkit_mol,
                #                  sanitizeOps=Chem.SanitizeFlags.SANITIZE_KEKULIZE)
                data = mol_to_graph_data_obj_simple(rdkit_mol)
                # manually add mol id
                data.id = torch.tensor([i])  # id here is the index of the mol in
                # the dataset
                data.y = torch.tensor([labels[i]])
                data_list.append(data)
                data_smiles_list.append(smiles_list[i])

        elif self.dataset == "freesolv":
            smiles_list, rdkit_mol_objs, labels = _load_freesolv_dataset(
                self.raw_paths[0]
            )
            for i in range(len(smiles_list)):
                print(i, end="\r")
                rdkit_mol = rdkit_mol_objs[i]
                # # convert aromatic bonds to double bonds
                # Chem.SanitizeMol(rdkit_mol,
                #                  sanitizeOps=Chem.SanitizeFlags.SANITIZE_KEKULIZE)
                data = mol_to_graph_data_obj_simple(rdkit_mol)
                # manually add mol id
                data.id = torch.tensor([i])  # id here is the index of the mol in
                # the dataset
                data.y = torch.tensor([labels[i]])
                data_list.append(data)
                data_smiles_list.append(smiles_list[i])

        elif self.dataset == "lipophilicity":
            smiles_list, rdkit_mol_objs, labels = _load_lipophilicity_dataset(
                self.raw_paths[0]
            )
            for i in range(len(smiles_list)):
                print(i, end="\r")
                rdkit_mol = rdkit_mol_objs[i]
                # # convert aromatic bonds to double bonds
                # Chem.SanitizeMol(rdkit_mol,
                #                  sanitizeOps=Chem.SanitizeFlags.SANITIZE_KEKULIZE)
                data = mol_to_graph_data_obj_simple(rdkit_mol)
                # manually add mol id
                data.id = torch.tensor([i])  # id here is the index of the mol in
                # the dataset
                data.y = torch.tensor([labels[i]])
                data_list.append(data)
                data_smiles_list.append(smiles_list[i])

        elif self.dataset == "muv":
            smiles_list, rdkit_mol_objs, labels = _load_muv_dataset(self.raw_paths[0])
            for i in range(len(smiles_list)):
                print(i, end="\r")
                rdkit_mol = rdkit_mol_objs[i]
                # # convert aromatic bonds to double bonds
                # Chem.SanitizeMol(rdkit_mol,
                #                  sanitizeOps=Chem.SanitizeFlags.SANITIZE_KEKULIZE)
                data = mol_to_graph_data_obj_simple(rdkit_mol)
                # manually add mol id
                data.id = torch.tensor([i])  # id here is the index of the mol in
                # the dataset
                data.y = torch.tensor(labels[i, :])
                data_list.append(data)
                data_smiles_list.append(smiles_list[i])

        elif self.dataset == "sider":
            smiles_list, rdkit_mol_objs, labels = _load_sider_dataset(self.raw_paths[0])
            for i in range(len(smiles_list)):
                print(i, end="\r")
                rdkit_mol = rdkit_mol_objs[i]
                # # convert aromatic bonds to double bonds
                # Chem.SanitizeMol(rdkit_mol,
                #                  sanitizeOps=Chem.SanitizeFlags.SANITIZE_KEKULIZE)
                data = mol_to_graph_data_obj_simple(rdkit_mol)
                # manually add mol id
                data.id = torch.tensor([i])  # id here is the index of the mol in
                # the dataset
                data.y = torch.tensor(labels[i, :])
                data_list.append(data)
                data_smiles_list.append(smiles_list[i])

        elif self.dataset == "toxcast":
            smiles_list, rdkit_mol_objs, labels = _load_toxcast_dataset(
                self.raw_paths[0]
            )
            for i in range(len(smiles_list)):
                print(i, end="\r")
                rdkit_mol = rdkit_mol_objs[i]
                if rdkit_mol is not None:
                    # # convert aromatic bonds to double bonds
                    # Chem.SanitizeMol(rdkit_mol,
                    #                  sanitizeOps=Chem.SanitizeFlags.SANITIZE_KEKULIZE)
                    data = mol_to_graph_data_obj_simple(rdkit_mol)
                    # manually add mol id
                    data.id = torch.tensor([i])  # id here is the index of the mol in
                    # the dataset
                    data.y = torch.tensor(labels[i, :])
                    data_list.append(data)
                    data_smiles_list.append(smiles_list[i])

        elif self.dataset == "ptc_mr":
            input_path = self.raw_paths[0]
            input_df = pd.read_csv(
                input_path, sep=",", header=None, names=["id", "label", "smiles"]
            )
            smiles_list = input_df["smiles"]
            labels = input_df["label"].values
            for i in range(len(smiles_list)):
                print(i, end="\r")
                s = smiles_list[i]
                rdkit_mol = AllChem.MolFromSmiles(s)
                if rdkit_mol is not None:  # ignore invalid mol objects
                    # # convert aromatic bonds to double bonds
                    # Chem.SanitizeMol(rdkit_mol,
                    #                  sanitizeOps=Chem.SanitizeFlags.SANITIZE_KEKULIZE)
                    data = mol_to_graph_data_obj_simple(rdkit_mol)
                    # manually add mol id
                    data.id = torch.tensor([i])
                    data.y = torch.tensor([labels[i]])
                    data_list.append(data)
                    data_smiles_list.append(smiles_list[i])

        elif self.dataset == "mutag":
            smiles_path = os.path.join(self.root, "raw", "mutag_188_data.can")
            # smiles_path = 'dataset/mutag/raw/mutag_188_data.can'
            labels_path = os.path.join(self.root, "raw", "mutag_188_target.txt")
            # labels_path = 'dataset/mutag/raw/mutag_188_target.txt'
            smiles_list = pd.read_csv(smiles_path, sep=" ", header=None)[0]
            labels = pd.read_csv(labels_path, header=None)[0].values
            for i in range(len(smiles_list)):
                print(i, end="\r")
                s = smiles_list[i]
                rdkit_mol = AllChem.MolFromSmiles(s)
                if rdkit_mol is not None:  # ignore invalid mol objects
                    # # convert aromatic bonds to double bonds
                    # Chem.SanitizeMol(rdkit_mol,
                    #                  sanitizeOps=Chem.SanitizeFlags.SANITIZE_KEKULIZE)
                    data = mol_to_graph_data_obj_simple(rdkit_mol)
                    # manually add mol id
                    data.id = torch.tensor([i])
                    data.y = torch.tensor([labels[i]])
                    data_list.append(data)
                    data_smiles_list.append(smiles_list[i])

        elif self.dataset in ["jak1", "jak2", "jak3"]:
            smiles_list, rdkit_mol_objs, labels = _load_jak_dataset(
                os.path.join(self.raw_dir, f"filtered_{self.dataset.upper()}.csv")
            )
            for i in range(len(smiles_list)):
                print(i, end="\r")
                rdkit_mol = rdkit_mol_objs[i]
                # # convert aromatic bonds to double bonds
                # Chem.SanitizeMol(rdkit_mol,
                #                  sanitizeOps=Chem.SanitizeFlags.SANITIZE_KEKULIZE)
                data = mol_to_graph_data_obj_simple(rdkit_mol)
                # manually add mol id
                data.id = torch.tensor([i])  # id here is the index of the mol in
                # the dataset
                data.y = torch.tensor([labels[i]])
                data_list.append(data)
                data_smiles_list.append(smiles_list[i])

        else:
            raise ValueError("Invalid dataset name")

        if self.pre_filter is not None:
            data_list = [data for data in data_list if self.pre_filter(data)]

        if self.pre_transform is not None:
            data_list = [self.pre_transform(data) for data in data_list]

        # write data_smiles_list in processed paths
        data_smiles_series = pd.Series(data_smiles_list)
        data_smiles_series.to_csv(
            os.path.join(self.processed_dir, "smiles.csv"), index=False, header=False
        )

        data, slices = self.collate(data_list)
        torch.save((data, slices), self.processed_paths[0])


# NB: only properly tested when dataset_1 is chembl_with_labels and dataset_2
# is pcba_pretrain
def merge_dataset_objs(dataset_1, dataset_2):
    """
    Naively merge 2 molecule dataset objects, and ignore identities of
    molecules. Assumes both datasets have multiple y labels, and will pad
    accordingly. ie if dataset_1 has obj_1 with y dim 1310 and dataset_2 has
    obj_2 with y dim 128, then the resulting obj_1 and obj_2 will have dim
    1438, where obj_1 have the last 128 cols with 0, and obj_2 have
    the first 1310 cols with 0.
    :return: pytorch geometric dataset obj, with the x, edge_attr, edge_index,
    new y attributes only
    """
    d_1_y_dim = dataset_1[0].y.size()[0]
    d_2_y_dim = dataset_2[0].y.size()[0]

    data_list = []
    # keep only x, edge_attr, edge_index, padded_y then append
    for d in dataset_1:
        old_y = d.y
        new_y = torch.cat([old_y, torch.zeros(d_2_y_dim, dtype=torch.long)])
        data_list.append(
            Data(x=d.x, edge_index=d.edge_index, edge_attr=d.edge_attr, y=new_y)
        )

    for d in dataset_2:
        old_y = d.y
        new_y = torch.cat([torch.zeros(d_1_y_dim, dtype=torch.long), old_y.long()])
        data_list.append(
            Data(x=d.x, edge_index=d.edge_index, edge_attr=d.edge_attr, y=new_y)
        )

    # create 'empty' dataset obj. Just randomly pick a dataset and root path
    # that has already been processed
    new_dataset = MoleculeDataset(
        root="dataset/chembl_with_labels", dataset="chembl_with_labels", empty=True
    )
    # collate manually
    new_dataset.data, new_dataset.slices = new_dataset.collate(data_list)

    return new_dataset


def create_circular_fingerprint(mol, radius, size, chirality):
    """

    :param mol:
    :param radius:
    :param size:
    :param chirality:
    :return: np array of morgan fingerprint
    """
    fp = GetMorganFingerprintAsBitVect(mol, radius, nBits=size, useChirality=chirality)
    return np.array(fp)


class MoleculeFingerprintDataset(data.Dataset):
    def __init__(self, root, dataset, radius, size, chirality=True):
        """
        Create dataset object containing list of dicts, where each dict
        contains the circular fingerprint of the molecule, label, id,
        and possibly precomputed fold information
        :param root: directory of the dataset, containing a raw and
        processed_fp dir. The raw dir should contain the file containing the
        smiles, and the processed_fp dir can either be empty or a
        previously processed file
        :param dataset: name of dataset. Currently only implemented for
        tox21, hiv, chembl_with_labels
        :param radius: radius of the circular fingerprints
        :param size: size of the folded fingerprint vector
        :param chirality: if True, fingerprint includes chirality information
        """
        self.dataset = dataset
        self.root = root
        self.radius = radius
        self.size = size
        self.chirality = chirality

        self._load()

    def _process(self):
        data_smiles_list = []
        data_list = []
        if self.dataset == "chembl_with_labels":
            (
                smiles_list,
                rdkit_mol_objs,
                folds,
                labels,
            ) = _load_chembl_with_labels_dataset(os.path.join(self.root, "raw"))
            print("processing")
            for i in range(len(rdkit_mol_objs)):
                print(i, end="\r")
                rdkit_mol = rdkit_mol_objs[i]
                if rdkit_mol is not None:
                    # # convert aromatic bonds to double bonds
                    fp_arr = create_circular_fingerprint(
                        rdkit_mol, self.radius, self.size, self.chirality
                    )
                    fp_arr = torch.tensor(fp_arr)
                    # manually add mol id
                    id = torch.tensor([i])  # id here is the index of the mol in
                    # the dataset
                    y = torch.tensor(labels[i, :])
                    # fold information
                    if i in folds[0]:
                        fold = torch.tensor([0])
                    elif i in folds[1]:
                        fold = torch.tensor([1])
                    else:
                        fold = torch.tensor([2])
                    data_list.append({"fp_arr": fp_arr, "id": id, "y": y, "fold": fold})
                    data_smiles_list.append(smiles_list[i])
        elif self.dataset == "tox21":
            smiles_list, rdkit_mol_objs, labels = _load_tox21_dataset(
                os.path.join(self.root, "raw/tox21.csv")
            )
            print("processing")
            for i in range(len(smiles_list)):
                print(i, end="\r")
                rdkit_mol = rdkit_mol_objs[i]
                # convert aromatic bonds to double bonds
                fp_arr = create_circular_fingerprint(
                    rdkit_mol, self.radius, self.size, self.chirality
                )
                fp_arr = torch.tensor(fp_arr)

                # manually add mol id
                id = torch.tensor([i])  # id here is the index of the mol in
                # the dataset
                y = torch.tensor(labels[i, :])
                data_list.append({"fp_arr": fp_arr, "id": id, "y": y})
                data_smiles_list.append(smiles_list[i])
        elif self.dataset == "hiv":
            smiles_list, rdkit_mol_objs, labels = _load_hiv_dataset(
                os.path.join(self.root, "raw/HIV.csv")
            )
            print("processing")
            for i in range(len(smiles_list)):
                print(i, end="\r")
                rdkit_mol = rdkit_mol_objs[i]
                # # convert aromatic bonds to double bonds
                fp_arr = create_circular_fingerprint(
                    rdkit_mol, self.radius, self.size, self.chirality
                )
                fp_arr = torch.tensor(fp_arr)

                # manually add mol id
                id = torch.tensor([i])  # id here is the index of the mol in
                # the dataset
                y = torch.tensor([labels[i]])
                data_list.append({"fp_arr": fp_arr, "id": id, "y": y})
                data_smiles_list.append(smiles_list[i])
        else:
            raise ValueError("Invalid dataset name")

        # save processed data objects and smiles
        processed_dir = os.path.join(self.root, "processed_fp")
        data_smiles_series = pd.Series(data_smiles_list)
        data_smiles_series.to_csv(
            os.path.join(processed_dir, "smiles.csv"), index=False, header=False
        )
        with open(
            os.path.join(processed_dir, "fingerprint_data_processed.pkl"), "wb"
        ) as f:
            pickle.dump(data_list, f)

    def _load(self):
        processed_dir = os.path.join(self.root, "processed_fp")
        # check if saved file exist. If so, then load from save
        file_name_list = os.listdir(processed_dir)
        if "fingerprint_data_processed.pkl" in file_name_list:
            with open(
                os.path.join(processed_dir, "fingerprint_data_processed.pkl"), "rb"
            ) as f:
                self.data_list = pickle.load(f)
        # if no saved file exist, then perform processing steps, save then
        # reload
        else:
            self._process()
            self._load()

    def __len__(self):
        return len(self.data_list)

    def __getitem__(self, index):
        # if iterable class is passed, return dataset objection
        if hasattr(index, "__iter__"):
            dataset = MoleculeFingerprintDataset(
                self.root,
                self.dataset,
                self.radius,
                self.size,
                chirality=self.chirality,
            )
            dataset.data_list = [self.data_list[i] for i in index]
            return dataset
        else:
            return self.data_list[index]


def _load_tox21_dataset(input_path):
    """

    :param input_path:
    :return: list of smiles, list of rdkit mol obj, np.array containing the
    labels
    """
    input_df = pd.read_csv(input_path, sep=",")
    smiles_list = input_df["smiles"]
    rdkit_mol_objs_list = [AllChem.MolFromSmiles(s) for s in smiles_list]
    tasks = [
        "NR-AR",
        "NR-AR-LBD",
        "NR-AhR",
        "NR-Aromatase",
        "NR-ER",
        "NR-ER-LBD",
        "NR-PPAR-gamma",
        "SR-ARE",
        "SR-ATAD5",
        "SR-HSE",
        "SR-MMP",
        "SR-p53",
    ]
    labels = input_df[tasks]
    # convert 0 to -1
    labels = labels.replace(0, -1)
    # convert nan to 0
    labels = labels.fillna(0)
    assert len(smiles_list) == len(rdkit_mol_objs_list)
    assert len(smiles_list) == len(labels)
    return smiles_list, rdkit_mol_objs_list, labels.values


def _load_hiv_dataset(input_path):
    """
    :param input_path:
    :return: list of smiles, list of rdkit mol obj, np.array containing the
    labels
    """
    input_df = pd.read_csv(input_path, sep=",")
    smiles_list = input_df["smiles"]
    rdkit_mol_objs_list = [AllChem.MolFromSmiles(s) for s in smiles_list]
    labels = input_df["HIV_active"]
    # convert 0 to -1
    labels = labels.replace(0, -1)
    # there are no nans
    assert len(smiles_list) == len(rdkit_mol_objs_list)
    assert len(smiles_list) == len(labels)
    return smiles_list, rdkit_mol_objs_list, labels.values


def _load_bace_dataset(input_path):
    """

    :param input_path:
    :return: list of smiles, list of rdkit mol obj, np.array
    containing indices for each of the 3 folds, np.array containing the
    labels
    """
    input_df = pd.read_csv(input_path, sep=",")
    smiles_list = input_df["mol"]
    rdkit_mol_objs_list = [AllChem.MolFromSmiles(s) for s in smiles_list]
    labels = input_df["Class"]
    # convert 0 to -1
    labels = labels.replace(0, -1)
    # there are no nans
    folds = input_df["Model"]
    folds = folds.replace("Train", 0)  # 0 -> train
    folds = folds.replace("Valid", 1)  # 1 -> valid
    folds = folds.replace("Test", 2)  # 2 -> test
    assert len(smiles_list) == len(rdkit_mol_objs_list)
    assert len(smiles_list) == len(labels)
    assert len(smiles_list) == len(folds)
    return smiles_list, rdkit_mol_objs_list, folds.values, labels.values


def _load_bbbp_dataset(input_path):
    """

    :param input_path:
    :return: list of smiles, list of rdkit mol obj, np.array containing the
    labels
    """
    input_df = pd.read_csv(input_path, sep=",")
    smiles_list = input_df["smiles"]
    rdkit_mol_objs_list = [AllChem.MolFromSmiles(s) for s in smiles_list]

    preprocessed_rdkit_mol_objs_list = [
        m if m is not None else None for m in rdkit_mol_objs_list
    ]
    preprocessed_smiles_list = [
        AllChem.MolToSmiles(m) if m is not None else None
        for m in preprocessed_rdkit_mol_objs_list
    ]
    labels = input_df["p_np"]
    # convert 0 to -1
    labels = labels.replace(0, -1)
    # there are no nans
    assert len(smiles_list) == len(preprocessed_rdkit_mol_objs_list)
    assert len(smiles_list) == len(preprocessed_smiles_list)
    assert len(smiles_list) == len(labels)
    return preprocessed_smiles_list, preprocessed_rdkit_mol_objs_list, labels.values


def _load_clintox_dataset(input_path):
    """

    :param input_path:
    :return: list of smiles, list of rdkit mol obj, np.array containing the
    labels
    """
    input_df = pd.read_csv(input_path, sep=",")
    smiles_list = input_df["smiles"]
    rdkit_mol_objs_list = [AllChem.MolFromSmiles(s) for s in smiles_list]

    preprocessed_rdkit_mol_objs_list = [
        m if m is not None else None for m in rdkit_mol_objs_list
    ]
    preprocessed_smiles_list = [
        AllChem.MolToSmiles(m) if m is not None else None
        for m in preprocessed_rdkit_mol_objs_list
    ]
    tasks = ["FDA_APPROVED", "CT_TOX"]
    labels = input_df[tasks]
    # convert 0 to -1
    labels = labels.replace(0, -1)
    # there are no nans
    assert len(smiles_list) == len(preprocessed_rdkit_mol_objs_list)
    assert len(smiles_list) == len(preprocessed_smiles_list)
    assert len(smiles_list) == len(labels)
    return preprocessed_smiles_list, preprocessed_rdkit_mol_objs_list, labels.values


# input_path = 'dataset/clintox/raw/clintox.csv'
# smiles_list, rdkit_mol_objs_list, labels = _load_clintox_dataset(input_path)


def _load_esol_dataset(input_path):
    """

    :param input_path:
    :return: list of smiles, list of rdkit mol obj, np.array containing the
    labels (regression task)
    """
    # NB: some examples have multiple species
    input_df = pd.read_csv(input_path, sep=",")
    smiles_list = input_df["smiles"]
    rdkit_mol_objs_list = [AllChem.MolFromSmiles(s) for s in smiles_list]
    labels = input_df["measured log solubility in mols per litre"]
    assert len(smiles_list) == len(rdkit_mol_objs_list)
    assert len(smiles_list) == len(labels)
    return smiles_list, rdkit_mol_objs_list, labels.values


# input_path = 'dataset/esol/raw/delaney-processed.csv'
# smiles_list, rdkit_mol_objs_list, labels = _load_esol_dataset(input_path)


def _load_freesolv_dataset(input_path):
    """

    :param input_path:
    :return: list of smiles, list of rdkit mol obj, np.array containing the
    labels (regression task)
    """
    input_df = pd.read_csv(input_path, sep=",")
    smiles_list = input_df["smiles"]
    rdkit_mol_objs_list = [AllChem.MolFromSmiles(s) for s in smiles_list]
    labels = input_df["expt"]
    assert len(smiles_list) == len(rdkit_mol_objs_list)
    assert len(smiles_list) == len(labels)
    return smiles_list, rdkit_mol_objs_list, labels.values


def _load_lipophilicity_dataset(input_path):
    """

    :param input_path:
    :return: list of smiles, list of rdkit mol obj, np.array containing the
    labels (regression task)
    """
    input_df = pd.read_csv(input_path, sep=",")
    smiles_list = input_df["smiles"]
    rdkit_mol_objs_list = [AllChem.MolFromSmiles(s) for s in smiles_list]
    labels = input_df["exp"]
    assert len(smiles_list) == len(rdkit_mol_objs_list)
    assert len(smiles_list) == len(labels)
    return smiles_list, rdkit_mol_objs_list, labels.values


def _load_muv_dataset(input_path):
    """

    :param input_path:
    :return: list of smiles, list of rdkit mol obj, np.array containing the
    labels
    """
    input_df = pd.read_csv(input_path, sep=",")
    smiles_list = input_df["smiles"]
    rdkit_mol_objs_list = [AllChem.MolFromSmiles(s) for s in smiles_list]
    tasks = [
        "MUV-466",
        "MUV-548",
        "MUV-600",
        "MUV-644",
        "MUV-652",
        "MUV-689",
        "MUV-692",
        "MUV-712",
        "MUV-713",
        "MUV-733",
        "MUV-737",
        "MUV-810",
        "MUV-832",
        "MUV-846",
        "MUV-852",
        "MUV-858",
        "MUV-859",
    ]
    labels = input_df[tasks]
    # convert 0 to -1
    labels = labels.replace(0, -1)
    # convert nan to 0
    labels = labels.fillna(0)
    assert len(smiles_list) == len(rdkit_mol_objs_list)
    assert len(smiles_list) == len(labels)
    return smiles_list, rdkit_mol_objs_list, labels.values


def _load_sider_dataset(input_path):
    """

    :param input_path:
    :return: list of smiles, list of rdkit mol obj, np.array containing the
    labels
    """
    input_df = pd.read_csv(input_path, sep=",")
    smiles_list = input_df["smiles"]
    rdkit_mol_objs_list = [AllChem.MolFromSmiles(s) for s in smiles_list]
    tasks = [
        "Hepatobiliary disorders",
        "Metabolism and nutrition disorders",
        "Product issues",
        "Eye disorders",
        "Investigations",
        "Musculoskeletal and connective tissue disorders",
        "Gastrointestinal disorders",
        "Social circumstances",
        "Immune system disorders",
        "Reproductive system and breast disorders",
        "Neoplasms benign, malignant and unspecified (incl cysts and polyps)",
        "General disorders and administration site conditions",
        "Endocrine disorders",
        "Surgical and medical procedures",
        "Vascular disorders",
        "Blood and lymphatic system disorders",
        "Skin and subcutaneous tissue disorders",
        "Congenital, familial and genetic disorders",
        "Infections and infestations",
        "Respiratory, thoracic and mediastinal disorders",
        "Psychiatric disorders",
        "Renal and urinary disorders",
        "Pregnancy, puerperium and perinatal conditions",
        "Ear and labyrinth disorders",
        "Cardiac disorders",
        "Nervous system disorders",
        "Injury, poisoning and procedural complications",
    ]
    labels = input_df[tasks]
    # convert 0 to -1
    labels = labels.replace(0, -1)
    assert len(smiles_list) == len(rdkit_mol_objs_list)
    assert len(smiles_list) == len(labels)
    return smiles_list, rdkit_mol_objs_list, labels.values


def _load_toxcast_dataset(input_path):
    """

    :param input_path:
    :return: list of smiles, list of rdkit mol obj, np.array containing the
    labels
    """
    # NB: some examples have multiple species, some example smiles are invalid
    input_df = pd.read_csv(input_path, sep=",")
    smiles_list = input_df["smiles"]
    rdkit_mol_objs_list = [AllChem.MolFromSmiles(s) for s in smiles_list]
    # Some smiles could not be successfully converted
    # to rdkit mol object so them to None
    preprocessed_rdkit_mol_objs_list = [
        m if m is not None else None for m in rdkit_mol_objs_list
    ]
    preprocessed_smiles_list = [
        AllChem.MolToSmiles(m) if m is not None else None
        for m in preprocessed_rdkit_mol_objs_list
    ]
    tasks = list(input_df.columns)[1:]
    labels = input_df[tasks]
    # convert 0 to -1
    labels = labels.replace(0, -1)
    # convert nan to 0
    labels = labels.fillna(0)
    assert len(smiles_list) == len(preprocessed_rdkit_mol_objs_list)
    assert len(smiles_list) == len(preprocessed_smiles_list)
    assert len(smiles_list) == len(labels)
    return preprocessed_smiles_list, preprocessed_rdkit_mol_objs_list, labels.values


def _load_jak_dataset(input_path):
    input_df = pd.read_csv(input_path, sep=",")
    smiles_list = input_df["Smiles"]
    rdkit_mol_objs_list = [AllChem.MolFromSmiles(s) for s in smiles_list]
    labels = input_df["Activity"]
    # convert 0 to -1
    labels = labels.replace(0, -1)
    assert len(smiles_list) == len(rdkit_mol_objs_list)
    assert len(smiles_list) == len(labels)
    return smiles_list, rdkit_mol_objs_list, labels.values


def _load_chembl_with_labels_dataset(root_path):
    """
    Data from 'Large-scale comparison of machine learning methods for drug target
    prediction on ChEMBL'
    :param root_path: path to the folder containing the reduced chembl dataset
    :return: list of smiles, preprocessed rdkit mol obj list, list of np.array
    containing indices for each of the 3 folds, np.array containing the labels
    """
    # adapted from https://github.com/ml-jku/lsc/blob/master/pythonCode/lstm/loadData.py
    # first need to download the files and unzip:
    # wget http://bioinf.jku.at/research/lsc/chembl20/dataPythonReduced.zip
    # unzip and rename to chembl_with_labels
    # wget \
    # http://bioinf.jku.at/research/lsc/chembl20/dataPythonReduced/chembl20Smiles.pckl
    # into the dataPythonReduced directory
    # wget \
    # http://bioinf.jku.at/research/lsc/chembl20/dataPythonReduced/chembl20LSTM.pckl

    # 1. load folds and labels
    f = open(os.path.join(root_path, "folds0.pckl"), "rb")
    folds = pickle.load(f)
    f.close()

    f = open(os.path.join(root_path, "labelsHard.pckl"), "rb")
    targetMat = pickle.load(f)
    sampleAnnInd = pickle.load(f)
    targetAnnInd = pickle.load(f)
    f.close()

    targetMat = targetMat
    targetMat = targetMat.copy().tocsr()
    targetMat.sort_indices()
    targetAnnInd = targetAnnInd
    targetAnnInd = targetAnnInd - targetAnnInd.min()

    folds = [np.intersect1d(fold, sampleAnnInd.index.values).tolist() for fold in folds]
    targetMatTransposed = targetMat[sampleAnnInd[list(chain(*folds))]].T.tocsr()
    targetMatTransposed.sort_indices()
    # # num positive examples in each of the 1310 targets
    # trainPosOverall = np.array(
    #     [
    #         np.sum(targetMatTransposed[x].data > 0.5)
    #         for x in range(targetMatTransposed.shape[0])
    #     ]
    # )
    # # num negative examples in each of the 1310 targets
    # trainNegOverall = np.array(
    #     [
    #         np.sum(targetMatTransposed[x].data < -0.5)
    #         for x in range(targetMatTransposed.shape[0])
    #     ]
    # )
    # dense array containing the labels for the 456331 molecules and 1310 targets
    denseOutputData = targetMat.A  # possible values are {-1, 0, 1}

    # 2. load structures
    f = open(os.path.join(root_path, "chembl20LSTM.pckl"), "rb")
    rdkitArr = pickle.load(f)
    f.close()

    assert len(rdkitArr) == denseOutputData.shape[0]
    assert len(rdkitArr) == len(folds[0]) + len(folds[1]) + len(folds[2])

    preprocessed_rdkitArr = []
    print("preprocessing")
    for i in range(len(rdkitArr)):
        print(i, end="\r")
        m = rdkitArr[i]
        if m is None:
            preprocessed_rdkitArr.append(None)
        else:
            mol_species_list = split_rdkit_mol_obj(m)
            if len(mol_species_list) == 0:
                preprocessed_rdkitArr.append(None)
            else:
                largest_mol = get_largest_mol(mol_species_list)
                if len(largest_mol.GetAtoms()) <= 2:
                    preprocessed_rdkitArr.append(None)
                else:
                    preprocessed_rdkitArr.append(largest_mol)

    assert len(preprocessed_rdkitArr) == denseOutputData.shape[0]

    smiles_list = [
        AllChem.MolToSmiles(m) if m is not None else None for m in preprocessed_rdkitArr
    ]  # bc some empty mol in the
    # rdkitArr zzz...

    assert len(preprocessed_rdkitArr) == len(smiles_list)

    return smiles_list, preprocessed_rdkitArr, folds, denseOutputData


# root_path = 'dataset/chembl_with_labels'


def check_smiles_validity(smiles):
    try:
        m = Chem.MolFromSmiles(smiles)
        if m:
            return True
        else:
            return False
    except AttributeError:
        return False


def split_rdkit_mol_obj(mol):
    """
    Split rdkit mol object containing multiple species or one species into a
    list of mol objects or a list containing a single object respectively
    :param mol:
    :return:
    """
    smiles = AllChem.MolToSmiles(mol, isomericSmiles=True)
    smiles_list = smiles.split(".")
    mol_species_list = []
    for s in smiles_list:
        if check_smiles_validity(s):
            mol_species_list.append(AllChem.MolFromSmiles(s))
    return mol_species_list


def get_largest_mol(mol_list):
    """
    Given a list of rdkit mol objects, returns mol object containing the
    largest num of atoms. If multiple containing largest num of atoms,
    picks the first one
    :param mol_list:
    :return:
    """
    num_atoms_list = [len(m.GetAtoms()) for m in mol_list]
    largest_mol_idx = num_atoms_list.index(max(num_atoms_list))
    return mol_list[largest_mol_idx]


def create_all_datasets():
    # create dataset
    downstream_dir = [
        "bace",
        "bbbp",
        "clintox",
        "esol",
        "freesolv",
        "hiv",
        "lipophilicity",
        "muv",
        "sider",
        "tox21",
        "toxcast",
    ]

    for dataset_name in downstream_dir:
        print(dataset_name)
        root = "dataset/" + dataset_name
        os.makedirs(root + "/processed", exist_ok=True)
        dataset = MoleculeDataset(root, dataset=dataset_name)
        print(dataset)

    dataset = MoleculeDataset(root="dataset/chembl_filtered", dataset="chembl_filtered")
    print(dataset)
    dataset = MoleculeDataset(
        root="dataset/zinc_standard_agent", dataset="zinc_standard_agent"
    )
    print(dataset)


# test MoleculeDataset object
if __name__ == "__main__":

    create_all_datasets()<|MERGE_RESOLUTION|>--- conflicted
+++ resolved
@@ -351,10 +351,6 @@
 
     @property
     def processed_file_names(self):
-<<<<<<< HEAD
-        #return "data.pt"
-=======
->>>>>>> ce739951
         return "geometric_data_processed.pt"
 
     def download(self):
