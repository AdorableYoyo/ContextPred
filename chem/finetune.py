--- conflicted
+++ resolved
@@ -11,11 +11,7 @@
 from tqdm import tqdm
 import numpy as np
 
-<<<<<<< HEAD
-from model import GNN_MLP, GNN_graphpred
-=======
-from model import GNN, GNN_graphpred
->>>>>>> ce739951
+from model import GNN_MLP, GNN_graphpred, GNN
 from sklearn.metrics import roc_auc_score, average_precision_score
 
 from splitters import scaffold_split
@@ -335,11 +331,7 @@
     test_acc_list = []
 
     if not args.filename == "":
-<<<<<<< HEAD
         fname = "/raid/home/yoyowu/Weihua_b/TFlogs_0224/" + str(args.runseed) + "/" + args.filename
-=======
-        fname = "runs/finetune_cls_runseed" + str(args.runseed) + "/" + args.filename
->>>>>>> ce739951
         # delete the directory if there exists one
         if os.path.exists(fname):
             shutil.rmtree(fname)
